--- conflicted
+++ resolved
@@ -16,21 +16,11 @@
       with:
         distribution: 'adopt'
         java-version: '11'
-<<<<<<< HEAD
-    - name: Extract version string
-      id: get_version
-      run: echo ::set-output name=VERSION::${GITHUB_REF#refs/tags/}
-    - name: Print version
-      run: |
-        VERSION=${steps.get_version.outputs.VERSION}
-        echo $VERSION
-=======
     - name: Set RELEASE_VERSION from tag
       run: echo "RELEASE_VERSION=${GITHUB_REF#refs/*/}" >> $GITHUB_ENV
     - name: Print version
       run: |
         echo $RELEASE_VERSION
->>>>>>> 5ecd8543
     - name: Build with Maven
       run: mvn -B package --file pom.xml
     - name: Upload artifact
